--- conflicted
+++ resolved
@@ -43,10 +43,7 @@
 typedef struct pn_hash_t pn_hash_t;
 typedef void *(*pn_iterator_next_t)(void *state);
 typedef struct pn_iterator_t pn_iterator_t;
-<<<<<<< HEAD
-=======
 typedef struct pn_record_t pn_record_t;
->>>>>>> 1781b4e9
 
 struct pn_class_t {
   const char *name;
@@ -72,7 +69,6 @@
     #PREFIX,                                    \
     CID_ ## PREFIX,                             \
     pn_object_new,                              \
-<<<<<<< HEAD
     PREFIX ## _initialize,                      \
     pn_object_incref,                           \
     pn_object_decref,                           \
@@ -85,33 +81,6 @@
     PREFIX ## _inspect                          \
 }
 
-#define PN_METACLASS(PREFIX) {                  \
-    #PREFIX,                                    \
-    CID_ ## PREFIX,                             \
-    PREFIX ## _new,                             \
-    PREFIX ## _initialize,                      \
-    PREFIX ## _incref,                          \
-    PREFIX ## _decref,                          \
-    PREFIX ## _refcount,                        \
-    PREFIX ## _finalize,                        \
-    PREFIX ## _free,                            \
-    PREFIX ## _reify,                           \
-=======
-    PREFIX ## _initialize,                      \
-    pn_object_incref,                           \
-    pn_object_decref,                           \
-    pn_object_refcount,                         \
-    PREFIX ## _finalize,                        \
-    pn_object_free,                             \
-    pn_object_reify,                            \
->>>>>>> 1781b4e9
-    PREFIX ## _hashcode,                        \
-    PREFIX ## _compare,                         \
-    PREFIX ## _inspect                          \
-}
-
-<<<<<<< HEAD
-=======
 #define PN_METACLASS(PREFIX) {                  \
     #PREFIX,                                    \
     CID_ ## PREFIX,                             \
@@ -128,7 +97,6 @@
     PREFIX ## _inspect                          \
 }
 
->>>>>>> 1781b4e9
 PN_EXTERN pn_cid_t pn_class_id(const pn_class_t *clazz);
 PN_EXTERN const char *pn_class_name(const pn_class_t *clazz);
 PN_EXTERN void *pn_class_new(const pn_class_t *clazz, size_t size);
@@ -230,8 +198,6 @@
 PN_EXTERN void *pn_iterator_start(pn_iterator_t *iterator,
                                   pn_iterator_next_t next, size_t size);
 PN_EXTERN void *pn_iterator_next(pn_iterator_t *iterator);
-<<<<<<< HEAD
-=======
 
 #define PN_LEGCTX ((pn_handle_t) 0)
 
@@ -240,7 +206,6 @@
 PN_EXTERN void *pn_record_get(pn_record_t *record, pn_handle_t key);
 PN_EXTERN void pn_record_set(pn_record_t *record, pn_handle_t key, void *value);
 PN_EXTERN void pn_record_clear(pn_record_t *record);
->>>>>>> 1781b4e9
 
 #ifdef __cplusplus
 }
